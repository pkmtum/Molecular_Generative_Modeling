{
 "cells": [
  {
   "cell_type": "code",
   "execution_count": 1,
   "metadata": {},
   "outputs": [
    {
     "name": "stdout",
     "output_type": "stream",
     "text": [
      "cuda\n"
     ]
    }
   ],
   "source": [
    "from torch_geometric.datasets import QM9\n",
    "import torch_geometric.transforms as T\n",
    "import torch\n",
    "from torch.utils.data import random_split\n",
    "\n",
    "device = torch.device('cuda' if torch.cuda.is_available() else 'cpu')\n",
    "print(device)\n",
    "\n",
    "transform = T.Compose([\n",
    "    T.NormalizeFeatures(attrs=[\"y\"]),\n",
    "])\n",
    "\n",
    "generator = torch.manual_seed(420)\n",
    "dataset = QM9(root=\"./data\", transform=transform)\n",
    "train_dataset, val_dataset = random_split(dataset=dataset, lengths=[0.9, 0.1], generator=generator)\n",
    "\n",
<<<<<<< HEAD
    "#print(f\"HOMO mean = {dataset.mean(2)}\")\n",
    "#print(f\"LUMO mean = {dataset.mean(3)}\")\n",
    "\n",
    "train_set_size = int(len(dataset) * 0.9)\n",
=======
    "# TODO: validation set property prediction performance (Mean, with norm, without norm)(MAE, MSE)\n",
>>>>>>> a29cb4ab
    "\n",
    "#print(f\"HOMO mean = {dataset.mean(2)}\")\n",
    "#print(f\"LUMO mean = {dataset.mean(3)}\")\n"
   ]
  },
  {
   "cell_type": "code",
   "execution_count": 2,
   "metadata": {},
<<<<<<< HEAD
   "outputs": [
    {
     "data": {
      "text/plain": [
       "tensor([[0., 0., 1., 0., 0., 7., 0., 0., 0., 0., 3.],\n",
       "        [1., 0., 0., 0., 0., 1., 0., 0., 0., 0., 0.],\n",
       "        [1., 0., 0., 0., 0., 1., 0., 0., 0., 0., 0.],\n",
       "        [1., 0., 0., 0., 0., 1., 0., 0., 0., 0., 0.]])"
      ]
     },
     "execution_count": 2,
     "metadata": {},
     "output_type": "execute_result"
    }
   ],
   "source": [
    "qm9_sample.x"
   ]
  },
  {
   "cell_type": "code",
   "execution_count": 3,
   "metadata": {},
   "outputs": [
    {
     "data": {
      "text/plain": [
       "'[H]N([H])[H]'"
      ]
     },
     "execution_count": 3,
     "metadata": {},
     "output_type": "execute_result"
    }
   ],
   "source": [
    "qm9_sample.smiles"
   ]
  },
  {
   "cell_type": "code",
   "execution_count": 3,
   "metadata": {},
   "outputs": [
    {
     "name": "stdout",
     "output_type": "stream",
     "text": [
      "QM9 Dataset Size = 117747\n"
     ]
    },
    {
     "ename": "KeyboardInterrupt",
     "evalue": "",
     "output_type": "error",
     "traceback": [
      "\u001b[0;31m---------------------------------------------------------------------------\u001b[0m",
      "\u001b[0;31mKeyboardInterrupt\u001b[0m                         Traceback (most recent call last)",
      "\u001b[1;32m/home/sven/workspace/idp_generative_modeling/torch_geo_qm9.ipynb Cell 5\u001b[0m line \u001b[0;36m2\n\u001b[1;32m      <a href='vscode-notebook-cell://wsl%2Bubuntu/home/sven/workspace/idp_generative_modeling/torch_geo_qm9.ipynb#W5sdnNjb2RlLXJlbW90ZQ%3D%3D?line=0'>1</a>\u001b[0m \u001b[39mprint\u001b[39m(\u001b[39mf\u001b[39m\u001b[39m\"\u001b[39m\u001b[39mQM9 Dataset Size = \u001b[39m\u001b[39m{\u001b[39;00m\u001b[39mlen\u001b[39m(dataset_train)\u001b[39m}\u001b[39;00m\u001b[39m\"\u001b[39m)\n\u001b[0;32m----> <a href='vscode-notebook-cell://wsl%2Bubuntu/home/sven/workspace/idp_generative_modeling/torch_geo_qm9.ipynb#W5sdnNjb2RlLXJlbW90ZQ%3D%3D?line=1'>2</a>\u001b[0m \u001b[39mprint\u001b[39m(\u001b[39mf\u001b[39m\u001b[39m\"\u001b[39m\u001b[39mQM9 Number of Target Attributes = \u001b[39m\u001b[39m{\u001b[39;00mdataset_train\u001b[39m.\u001b[39;49mnum_classes\u001b[39m}\u001b[39;00m\u001b[39m\"\u001b[39m)\n\u001b[1;32m      <a href='vscode-notebook-cell://wsl%2Bubuntu/home/sven/workspace/idp_generative_modeling/torch_geo_qm9.ipynb#W5sdnNjb2RlLXJlbW90ZQ%3D%3D?line=2'>3</a>\u001b[0m \u001b[39mprint\u001b[39m(\u001b[39mf\u001b[39m\u001b[39m\"\u001b[39m\u001b[39mQM9 Number of Node features = \u001b[39m\u001b[39m{\u001b[39;00mdataset_train\u001b[39m.\u001b[39mnum_node_features\u001b[39m}\u001b[39;00m\u001b[39m\"\u001b[39m)\n\u001b[1;32m      <a href='vscode-notebook-cell://wsl%2Bubuntu/home/sven/workspace/idp_generative_modeling/torch_geo_qm9.ipynb#W5sdnNjb2RlLXJlbW90ZQ%3D%3D?line=3'>4</a>\u001b[0m qm9_sample\u001b[39m.\u001b[39mis_undirected()\n",
      "File \u001b[0;32m~/miniconda3/envs/idp/lib/python3.11/site-packages/torch_geometric/data/in_memory_dataset.py:85\u001b[0m, in \u001b[0;36mInMemoryDataset.num_classes\u001b[0;34m(self)\u001b[0m\n\u001b[1;32m     83\u001b[0m \u001b[39mif\u001b[39;00m \u001b[39mself\u001b[39m\u001b[39m.\u001b[39mtransform \u001b[39mis\u001b[39;00m \u001b[39mNone\u001b[39;00m:\n\u001b[1;32m     84\u001b[0m     \u001b[39mreturn\u001b[39;00m \u001b[39mself\u001b[39m\u001b[39m.\u001b[39m_infer_num_classes(\u001b[39mself\u001b[39m\u001b[39m.\u001b[39m_data\u001b[39m.\u001b[39my)\n\u001b[0;32m---> 85\u001b[0m \u001b[39mreturn\u001b[39;00m \u001b[39msuper\u001b[39;49m()\u001b[39m.\u001b[39;49mnum_classes\n",
      "File \u001b[0;32m~/miniconda3/envs/idp/lib/python3.11/site-packages/torch_geometric/data/dataset.py:164\u001b[0m, in \u001b[0;36mDataset.num_classes\u001b[0;34m(self)\u001b[0m\n\u001b[1;32m    159\u001b[0m \u001b[39m\u001b[39m\u001b[39mr\u001b[39m\u001b[39m\"\"\"Returns the number of classes in the dataset.\"\"\"\u001b[39;00m\n\u001b[1;32m    160\u001b[0m \u001b[39m# We iterate over the dataset and collect all labels to determine the\u001b[39;00m\n\u001b[1;32m    161\u001b[0m \u001b[39m# maximum number of classes. Importantly, in rare cases, `__getitem__`\u001b[39;00m\n\u001b[1;32m    162\u001b[0m \u001b[39m# may produce a tuple of data objects (e.g., when used in combination\u001b[39;00m\n\u001b[1;32m    163\u001b[0m \u001b[39m# with `RandomLinkSplit`, so we take care of this case here as well:\u001b[39;00m\n\u001b[0;32m--> 164\u001b[0m data_list \u001b[39m=\u001b[39m _get_flattened_data_list([data \u001b[39mfor\u001b[39;49;00m data \u001b[39min\u001b[39;49;00m \u001b[39mself\u001b[39;49m])\n\u001b[1;32m    165\u001b[0m y \u001b[39m=\u001b[39m torch\u001b[39m.\u001b[39mcat([data\u001b[39m.\u001b[39my \u001b[39mfor\u001b[39;00m data \u001b[39min\u001b[39;00m data_list \u001b[39mif\u001b[39;00m \u001b[39m'\u001b[39m\u001b[39my\u001b[39m\u001b[39m'\u001b[39m \u001b[39min\u001b[39;00m data], dim\u001b[39m=\u001b[39m\u001b[39m0\u001b[39m)\n\u001b[1;32m    167\u001b[0m \u001b[39m# Do not fill cache for `InMemoryDataset`:\u001b[39;00m\n",
      "File \u001b[0;32m~/miniconda3/envs/idp/lib/python3.11/site-packages/torch_geometric/data/dataset.py:164\u001b[0m, in \u001b[0;36m<listcomp>\u001b[0;34m(.0)\u001b[0m\n\u001b[1;32m    159\u001b[0m \u001b[39m\u001b[39m\u001b[39mr\u001b[39m\u001b[39m\"\"\"Returns the number of classes in the dataset.\"\"\"\u001b[39;00m\n\u001b[1;32m    160\u001b[0m \u001b[39m# We iterate over the dataset and collect all labels to determine the\u001b[39;00m\n\u001b[1;32m    161\u001b[0m \u001b[39m# maximum number of classes. Importantly, in rare cases, `__getitem__`\u001b[39;00m\n\u001b[1;32m    162\u001b[0m \u001b[39m# may produce a tuple of data objects (e.g., when used in combination\u001b[39;00m\n\u001b[1;32m    163\u001b[0m \u001b[39m# with `RandomLinkSplit`, so we take care of this case here as well:\u001b[39;00m\n\u001b[0;32m--> 164\u001b[0m data_list \u001b[39m=\u001b[39m _get_flattened_data_list([data \u001b[39mfor\u001b[39;49;00m data \u001b[39min\u001b[39;49;00m \u001b[39mself\u001b[39;49m])\n\u001b[1;32m    165\u001b[0m y \u001b[39m=\u001b[39m torch\u001b[39m.\u001b[39mcat([data\u001b[39m.\u001b[39my \u001b[39mfor\u001b[39;00m data \u001b[39min\u001b[39;00m data_list \u001b[39mif\u001b[39;00m \u001b[39m'\u001b[39m\u001b[39my\u001b[39m\u001b[39m'\u001b[39m \u001b[39min\u001b[39;00m data], dim\u001b[39m=\u001b[39m\u001b[39m0\u001b[39m)\n\u001b[1;32m    167\u001b[0m \u001b[39m# Do not fill cache for `InMemoryDataset`:\u001b[39;00m\n",
      "File \u001b[0;32m~/miniconda3/envs/idp/lib/python3.11/site-packages/torch_geometric/data/dataset.py:264\u001b[0m, in \u001b[0;36mDataset.__getitem__\u001b[0;34m(self, idx)\u001b[0m\n\u001b[1;32m    259\u001b[0m \u001b[39mif\u001b[39;00m (\u001b[39misinstance\u001b[39m(idx, (\u001b[39mint\u001b[39m, np\u001b[39m.\u001b[39minteger))\n\u001b[1;32m    260\u001b[0m         \u001b[39mor\u001b[39;00m (\u001b[39misinstance\u001b[39m(idx, Tensor) \u001b[39mand\u001b[39;00m idx\u001b[39m.\u001b[39mdim() \u001b[39m==\u001b[39m \u001b[39m0\u001b[39m)\n\u001b[1;32m    261\u001b[0m         \u001b[39mor\u001b[39;00m (\u001b[39misinstance\u001b[39m(idx, np\u001b[39m.\u001b[39mndarray) \u001b[39mand\u001b[39;00m np\u001b[39m.\u001b[39misscalar(idx))):\n\u001b[1;32m    263\u001b[0m     data \u001b[39m=\u001b[39m \u001b[39mself\u001b[39m\u001b[39m.\u001b[39mget(\u001b[39mself\u001b[39m\u001b[39m.\u001b[39mindices()[idx])\n\u001b[0;32m--> 264\u001b[0m     data \u001b[39m=\u001b[39m data \u001b[39mif\u001b[39;00m \u001b[39mself\u001b[39m\u001b[39m.\u001b[39mtransform \u001b[39mis\u001b[39;00m \u001b[39mNone\u001b[39;00m \u001b[39melse\u001b[39;00m \u001b[39mself\u001b[39;49m\u001b[39m.\u001b[39;49mtransform(data)\n\u001b[1;32m    265\u001b[0m     \u001b[39mreturn\u001b[39;00m data\n\u001b[1;32m    267\u001b[0m \u001b[39melse\u001b[39;00m:\n",
      "File \u001b[0;32m~/miniconda3/envs/idp/lib/python3.11/site-packages/torch_geometric/transforms/base_transform.py:32\u001b[0m, in \u001b[0;36mBaseTransform.__call__\u001b[0;34m(self, data)\u001b[0m\n\u001b[1;32m     30\u001b[0m \u001b[39mdef\u001b[39;00m \u001b[39m__call__\u001b[39m(\u001b[39mself\u001b[39m, data: Any) \u001b[39m-\u001b[39m\u001b[39m>\u001b[39m Any:\n\u001b[1;32m     31\u001b[0m     \u001b[39m# Shallow-copy the data so that we prevent in-place data modification.\u001b[39;00m\n\u001b[0;32m---> 32\u001b[0m     \u001b[39mreturn\u001b[39;00m \u001b[39mself\u001b[39;49m\u001b[39m.\u001b[39;49mforward(copy\u001b[39m.\u001b[39;49mcopy(data))\n",
      "File \u001b[0;32m~/miniconda3/envs/idp/lib/python3.11/site-packages/torch_geometric/transforms/compose.py:24\u001b[0m, in \u001b[0;36mCompose.forward\u001b[0;34m(self, data)\u001b[0m\n\u001b[1;32m     22\u001b[0m         data \u001b[39m=\u001b[39m [transform(d) \u001b[39mfor\u001b[39;00m d \u001b[39min\u001b[39;00m data]\n\u001b[1;32m     23\u001b[0m     \u001b[39melse\u001b[39;00m:\n\u001b[0;32m---> 24\u001b[0m         data \u001b[39m=\u001b[39m transform(data)\n\u001b[1;32m     25\u001b[0m \u001b[39mreturn\u001b[39;00m data\n",
      "File \u001b[0;32m~/miniconda3/envs/idp/lib/python3.11/site-packages/torch_geometric/transforms/base_transform.py:32\u001b[0m, in \u001b[0;36mBaseTransform.__call__\u001b[0;34m(self, data)\u001b[0m\n\u001b[1;32m     30\u001b[0m \u001b[39mdef\u001b[39;00m \u001b[39m__call__\u001b[39m(\u001b[39mself\u001b[39m, data: Any) \u001b[39m-\u001b[39m\u001b[39m>\u001b[39m Any:\n\u001b[1;32m     31\u001b[0m     \u001b[39m# Shallow-copy the data so that we prevent in-place data modification.\u001b[39;00m\n\u001b[0;32m---> 32\u001b[0m     \u001b[39mreturn\u001b[39;00m \u001b[39mself\u001b[39;49m\u001b[39m.\u001b[39;49mforward(copy\u001b[39m.\u001b[39;49mcopy(data))\n",
      "File \u001b[0;32m~/miniconda3/envs/idp/lib/python3.11/site-packages/torch_geometric/transforms/normalize_features.py:29\u001b[0m, in \u001b[0;36mNormalizeFeatures.forward\u001b[0;34m(self, data)\u001b[0m\n\u001b[1;32m     27\u001b[0m             value \u001b[39m=\u001b[39m value \u001b[39m-\u001b[39m value\u001b[39m.\u001b[39mmin()\n\u001b[1;32m     28\u001b[0m             value\u001b[39m.\u001b[39mdiv_(value\u001b[39m.\u001b[39msum(dim\u001b[39m=\u001b[39m\u001b[39m-\u001b[39m\u001b[39m1\u001b[39m, keepdim\u001b[39m=\u001b[39m\u001b[39mTrue\u001b[39;00m)\u001b[39m.\u001b[39mclamp_(\u001b[39mmin\u001b[39m\u001b[39m=\u001b[39m\u001b[39m1.\u001b[39m))\n\u001b[0;32m---> 29\u001b[0m             store[key] \u001b[39m=\u001b[39m value\n\u001b[1;32m     30\u001b[0m \u001b[39mreturn\u001b[39;00m data\n",
      "File \u001b[0;32m~/miniconda3/envs/idp/lib/python3.11/site-packages/torch_geometric/data/storage.py:114\u001b[0m, in \u001b[0;36mBaseStorage.__setitem__\u001b[0;34m(self, key, value)\u001b[0m\n\u001b[1;32m    113\u001b[0m \u001b[39mdef\u001b[39;00m \u001b[39m__setitem__\u001b[39m(\u001b[39mself\u001b[39m, key: \u001b[39mstr\u001b[39m, value: Any):\n\u001b[0;32m--> 114\u001b[0m     \u001b[39mself\u001b[39;49m\u001b[39m.\u001b[39;49m_pop_cache(key)\n\u001b[1;32m    115\u001b[0m     \u001b[39mif\u001b[39;00m value \u001b[39mis\u001b[39;00m \u001b[39mNone\u001b[39;00m \u001b[39mand\u001b[39;00m key \u001b[39min\u001b[39;00m \u001b[39mself\u001b[39m\u001b[39m.\u001b[39m_mapping:\n\u001b[1;32m    116\u001b[0m         \u001b[39mdel\u001b[39;00m \u001b[39mself\u001b[39m\u001b[39m.\u001b[39m_mapping[key]\n",
      "File \u001b[0;32m~/miniconda3/envs/idp/lib/python3.11/site-packages/torch_geometric/data/storage.py:73\u001b[0m, in \u001b[0;36mBaseStorage._pop_cache\u001b[0;34m(self, key)\u001b[0m\n\u001b[1;32m     69\u001b[0m \u001b[39m@property\u001b[39m\n\u001b[1;32m     70\u001b[0m \u001b[39mdef\u001b[39;00m \u001b[39m_key\u001b[39m(\u001b[39mself\u001b[39m) \u001b[39m-\u001b[39m\u001b[39m>\u001b[39m Any:\n\u001b[1;32m     71\u001b[0m     \u001b[39mreturn\u001b[39;00m \u001b[39mNone\u001b[39;00m\n\u001b[0;32m---> 73\u001b[0m \u001b[39mdef\u001b[39;00m \u001b[39m_pop_cache\u001b[39m(\u001b[39mself\u001b[39m, key: \u001b[39mstr\u001b[39m):\n\u001b[1;32m     74\u001b[0m     \u001b[39mfor\u001b[39;00m cache \u001b[39min\u001b[39;00m \u001b[39mgetattr\u001b[39m(\u001b[39mself\u001b[39m, \u001b[39m'\u001b[39m\u001b[39m_cached_attr\u001b[39m\u001b[39m'\u001b[39m, {})\u001b[39m.\u001b[39mvalues():\n\u001b[1;32m     75\u001b[0m         cache\u001b[39m.\u001b[39mdiscard(key)\n",
      "\u001b[0;31mKeyboardInterrupt\u001b[0m: "
     ]
    }
   ],
   "source": [
    "print(f\"QM9 Dataset Size = {len(dataset_train)}\")\n",
    "print(f\"QM9 Number of Target Attributes = {dataset_train.num_classes}\")\n",
    "print(f\"QM9 Number of Node features = {dataset_train.num_node_features}\")"
   ]
  },
  {
   "cell_type": "code",
   "execution_count": 4,
   "metadata": {},
   "outputs": [
    {
     "data": {
      "text/plain": [
       "tensor([[0., 0., 1., 0., 0., 7., 0., 0., 0., 0., 3.],\n",
       "        [1., 0., 0., 0., 0., 1., 0., 0., 0., 0., 0.],\n",
       "        [1., 0., 0., 0., 0., 1., 0., 0., 0., 0., 0.],\n",
       "        [1., 0., 0., 0., 0., 1., 0., 0., 0., 0., 0.]])"
      ]
     },
     "execution_count": 4,
     "metadata": {},
     "output_type": "execute_result"
    }
   ],
   "source": [
    "# Node attributes (AtomID, ???) TODO\n",
    "qm9_sample.x"
   ]
  },
  {
   "cell_type": "code",
   "execution_count": 2,
   "metadata": {},
=======
>>>>>>> a29cb4ab
   "outputs": [],
   "source": [
    "import torch\n",
    "import torch.nn as nn\n",
    "import torch.nn.functional as F\n",
    "from torch_geometric.nn import GCNConv, global_mean_pool\n",
    "\n",
    "class GCN(torch.nn.Module):\n",
    "    def __init__(self, num_node_features: int, num_targets: int):\n",
    "        super().__init__()\n",
    "        self.conv1 = GCNConv(num_node_features, 16)\n",
    "        self.conv2 = GCNConv(16, 32)\n",
    "        self.fc1 = nn.Linear(32, num_targets)\n",
    "\n",
    "    def forward(self, data):\n",
    "        x, edge_index, batch = data.x, data.edge_index, data.batch\n",
    "\n",
    "        x = self.conv1(x, edge_index)\n",
    "        x = F.relu(x)\n",
    "        x = F.dropout(x, training=self.training)\n",
    "        x = self.conv2(x, edge_index)\n",
    "        x = global_mean_pool(x, batch)\n",
    "        x = self.fc1(x)\n",
    "        return x"
   ]
  },
  {
   "cell_type": "code",
<<<<<<< HEAD
   "execution_count": 3,
=======
   "execution_count": 5,
>>>>>>> a29cb4ab
   "metadata": {},
   "outputs": [
    {
     "name": "stderr",
     "output_type": "stream",
     "text": [
<<<<<<< HEAD
      "  2%|▏         | 2/100 [01:28<1:12:01, 44.09s/it]\n"
     ]
    },
    {
     "ename": "KeyboardInterrupt",
     "evalue": "",
     "output_type": "error",
     "traceback": [
      "\u001b[0;31m---------------------------------------------------------------------------\u001b[0m",
      "\u001b[0;31mKeyboardInterrupt\u001b[0m                         Traceback (most recent call last)",
      "\u001b[1;32m/home/sven/workspace/idp_generative_modeling/torch_geo_qm9.ipynb Cell 11\u001b[0m line \u001b[0;36m1\n\u001b[1;32m     <a href='vscode-notebook-cell://wsl%2Bubuntu/home/sven/workspace/idp_generative_modeling/torch_geo_qm9.ipynb#X13sdnNjb2RlLXJlbW90ZQ%3D%3D?line=16'>17</a>\u001b[0m \u001b[39mfor\u001b[39;00m epoch \u001b[39min\u001b[39;00m tqdm(\u001b[39mrange\u001b[39m(epochs)):\n\u001b[1;32m     <a href='vscode-notebook-cell://wsl%2Bubuntu/home/sven/workspace/idp_generative_modeling/torch_geo_qm9.ipynb#X13sdnNjb2RlLXJlbW90ZQ%3D%3D?line=17'>18</a>\u001b[0m     epoch_train_loss \u001b[39m=\u001b[39m \u001b[39m0\u001b[39m\n\u001b[0;32m---> <a href='vscode-notebook-cell://wsl%2Bubuntu/home/sven/workspace/idp_generative_modeling/torch_geo_qm9.ipynb#X13sdnNjb2RlLXJlbW90ZQ%3D%3D?line=18'>19</a>\u001b[0m     \u001b[39mfor\u001b[39;49;00m batch \u001b[39min\u001b[39;49;00m train_loader:\n\u001b[1;32m     <a href='vscode-notebook-cell://wsl%2Bubuntu/home/sven/workspace/idp_generative_modeling/torch_geo_qm9.ipynb#X13sdnNjb2RlLXJlbW90ZQ%3D%3D?line=19'>20</a>\u001b[0m         optimizer\u001b[39m.\u001b[39;49mzero_grad()\n\u001b[1;32m     <a href='vscode-notebook-cell://wsl%2Bubuntu/home/sven/workspace/idp_generative_modeling/torch_geo_qm9.ipynb#X13sdnNjb2RlLXJlbW90ZQ%3D%3D?line=20'>21</a>\u001b[0m         sample \u001b[39m=\u001b[39;49m batch\u001b[39m.\u001b[39;49mto(device)\n",
      "File \u001b[0;32m~/miniconda3/envs/idp/lib/python3.11/site-packages/torch/utils/data/dataloader.py:630\u001b[0m, in \u001b[0;36m_BaseDataLoaderIter.__next__\u001b[0;34m(self)\u001b[0m\n\u001b[1;32m    627\u001b[0m \u001b[39mif\u001b[39;00m \u001b[39mself\u001b[39m\u001b[39m.\u001b[39m_sampler_iter \u001b[39mis\u001b[39;00m \u001b[39mNone\u001b[39;00m:\n\u001b[1;32m    628\u001b[0m     \u001b[39m# TODO(https://github.com/pytorch/pytorch/issues/76750)\u001b[39;00m\n\u001b[1;32m    629\u001b[0m     \u001b[39mself\u001b[39m\u001b[39m.\u001b[39m_reset()  \u001b[39m# type: ignore[call-arg]\u001b[39;00m\n\u001b[0;32m--> 630\u001b[0m data \u001b[39m=\u001b[39m \u001b[39mself\u001b[39;49m\u001b[39m.\u001b[39;49m_next_data()\n\u001b[1;32m    631\u001b[0m \u001b[39mself\u001b[39m\u001b[39m.\u001b[39m_num_yielded \u001b[39m+\u001b[39m\u001b[39m=\u001b[39m \u001b[39m1\u001b[39m\n\u001b[1;32m    632\u001b[0m \u001b[39mif\u001b[39;00m \u001b[39mself\u001b[39m\u001b[39m.\u001b[39m_dataset_kind \u001b[39m==\u001b[39m _DatasetKind\u001b[39m.\u001b[39mIterable \u001b[39mand\u001b[39;00m \\\n\u001b[1;32m    633\u001b[0m         \u001b[39mself\u001b[39m\u001b[39m.\u001b[39m_IterableDataset_len_called \u001b[39mis\u001b[39;00m \u001b[39mnot\u001b[39;00m \u001b[39mNone\u001b[39;00m \u001b[39mand\u001b[39;00m \\\n\u001b[1;32m    634\u001b[0m         \u001b[39mself\u001b[39m\u001b[39m.\u001b[39m_num_yielded \u001b[39m>\u001b[39m \u001b[39mself\u001b[39m\u001b[39m.\u001b[39m_IterableDataset_len_called:\n",
      "File \u001b[0;32m~/miniconda3/envs/idp/lib/python3.11/site-packages/torch/utils/data/dataloader.py:674\u001b[0m, in \u001b[0;36m_SingleProcessDataLoaderIter._next_data\u001b[0;34m(self)\u001b[0m\n\u001b[1;32m    672\u001b[0m \u001b[39mdef\u001b[39;00m \u001b[39m_next_data\u001b[39m(\u001b[39mself\u001b[39m):\n\u001b[1;32m    673\u001b[0m     index \u001b[39m=\u001b[39m \u001b[39mself\u001b[39m\u001b[39m.\u001b[39m_next_index()  \u001b[39m# may raise StopIteration\u001b[39;00m\n\u001b[0;32m--> 674\u001b[0m     data \u001b[39m=\u001b[39m \u001b[39mself\u001b[39;49m\u001b[39m.\u001b[39;49m_dataset_fetcher\u001b[39m.\u001b[39;49mfetch(index)  \u001b[39m# may raise StopIteration\u001b[39;00m\n\u001b[1;32m    675\u001b[0m     \u001b[39mif\u001b[39;00m \u001b[39mself\u001b[39m\u001b[39m.\u001b[39m_pin_memory:\n\u001b[1;32m    676\u001b[0m         data \u001b[39m=\u001b[39m _utils\u001b[39m.\u001b[39mpin_memory\u001b[39m.\u001b[39mpin_memory(data, \u001b[39mself\u001b[39m\u001b[39m.\u001b[39m_pin_memory_device)\n",
      "File \u001b[0;32m~/miniconda3/envs/idp/lib/python3.11/site-packages/torch/utils/data/_utils/fetch.py:54\u001b[0m, in \u001b[0;36m_MapDatasetFetcher.fetch\u001b[0;34m(self, possibly_batched_index)\u001b[0m\n\u001b[1;32m     52\u001b[0m \u001b[39melse\u001b[39;00m:\n\u001b[1;32m     53\u001b[0m     data \u001b[39m=\u001b[39m \u001b[39mself\u001b[39m\u001b[39m.\u001b[39mdataset[possibly_batched_index]\n\u001b[0;32m---> 54\u001b[0m \u001b[39mreturn\u001b[39;00m \u001b[39mself\u001b[39;49m\u001b[39m.\u001b[39;49mcollate_fn(data)\n",
      "File \u001b[0;32m~/miniconda3/envs/idp/lib/python3.11/site-packages/torch_geometric/loader/dataloader.py:55\u001b[0m, in \u001b[0;36mCollater.collate_fn\u001b[0;34m(self, batch)\u001b[0m\n\u001b[1;32m     53\u001b[0m \u001b[39mif\u001b[39;00m \u001b[39misinstance\u001b[39m(\u001b[39mself\u001b[39m\u001b[39m.\u001b[39mdataset, OnDiskDataset):\n\u001b[1;32m     54\u001b[0m     \u001b[39mreturn\u001b[39;00m \u001b[39mself\u001b[39m(\u001b[39mself\u001b[39m\u001b[39m.\u001b[39mdataset\u001b[39m.\u001b[39mmulti_get(batch))\n\u001b[0;32m---> 55\u001b[0m \u001b[39mreturn\u001b[39;00m \u001b[39mself\u001b[39;49m(batch)\n",
      "File \u001b[0;32m~/miniconda3/envs/idp/lib/python3.11/site-packages/torch_geometric/loader/dataloader.py:28\u001b[0m, in \u001b[0;36mCollater.__call__\u001b[0;34m(self, batch)\u001b[0m\n\u001b[1;32m     26\u001b[0m elem \u001b[39m=\u001b[39m batch[\u001b[39m0\u001b[39m]\n\u001b[1;32m     27\u001b[0m \u001b[39mif\u001b[39;00m \u001b[39misinstance\u001b[39m(elem, BaseData):\n\u001b[0;32m---> 28\u001b[0m     \u001b[39mreturn\u001b[39;00m Batch\u001b[39m.\u001b[39;49mfrom_data_list(\n\u001b[1;32m     29\u001b[0m         batch,\n\u001b[1;32m     30\u001b[0m         follow_batch\u001b[39m=\u001b[39;49m\u001b[39mself\u001b[39;49m\u001b[39m.\u001b[39;49mfollow_batch,\n\u001b[1;32m     31\u001b[0m         exclude_keys\u001b[39m=\u001b[39;49m\u001b[39mself\u001b[39;49m\u001b[39m.\u001b[39;49mexclude_keys,\n\u001b[1;32m     32\u001b[0m     )\n\u001b[1;32m     33\u001b[0m \u001b[39melif\u001b[39;00m \u001b[39misinstance\u001b[39m(elem, torch\u001b[39m.\u001b[39mTensor):\n\u001b[1;32m     34\u001b[0m     \u001b[39mreturn\u001b[39;00m default_collate(batch)\n",
      "File \u001b[0;32m~/miniconda3/envs/idp/lib/python3.11/site-packages/torch_geometric/data/batch.py:93\u001b[0m, in \u001b[0;36mBatch.from_data_list\u001b[0;34m(cls, data_list, follow_batch, exclude_keys)\u001b[0m\n\u001b[1;32m     81\u001b[0m \u001b[39m@classmethod\u001b[39m\n\u001b[1;32m     82\u001b[0m \u001b[39mdef\u001b[39;00m \u001b[39mfrom_data_list\u001b[39m(\u001b[39mcls\u001b[39m, data_list: List[BaseData],\n\u001b[1;32m     83\u001b[0m                    follow_batch: Optional[List[\u001b[39mstr\u001b[39m]] \u001b[39m=\u001b[39m \u001b[39mNone\u001b[39;00m,\n\u001b[1;32m     84\u001b[0m                    exclude_keys: Optional[List[\u001b[39mstr\u001b[39m]] \u001b[39m=\u001b[39m \u001b[39mNone\u001b[39;00m):\n\u001b[1;32m     85\u001b[0m \u001b[39m    \u001b[39m\u001b[39mr\u001b[39m\u001b[39m\"\"\"Constructs a :class:`~torch_geometric.data.Batch` object from a\u001b[39;00m\n\u001b[1;32m     86\u001b[0m \u001b[39m    Python list of :class:`~torch_geometric.data.Data` or\u001b[39;00m\n\u001b[1;32m     87\u001b[0m \u001b[39m    :class:`~torch_geometric.data.HeteroData` objects.\u001b[39;00m\n\u001b[0;32m   (...)\u001b[0m\n\u001b[1;32m     90\u001b[0m \u001b[39m    :obj:`follow_batch`.\u001b[39;00m\n\u001b[1;32m     91\u001b[0m \u001b[39m    Will exclude any keys given in :obj:`exclude_keys`.\"\"\"\u001b[39;00m\n\u001b[0;32m---> 93\u001b[0m     batch, slice_dict, inc_dict \u001b[39m=\u001b[39m collate(\n\u001b[1;32m     94\u001b[0m         \u001b[39mcls\u001b[39;49m,\n\u001b[1;32m     95\u001b[0m         data_list\u001b[39m=\u001b[39;49mdata_list,\n\u001b[1;32m     96\u001b[0m         increment\u001b[39m=\u001b[39;49m\u001b[39mTrue\u001b[39;49;00m,\n\u001b[1;32m     97\u001b[0m         add_batch\u001b[39m=\u001b[39;49m\u001b[39mnot\u001b[39;49;00m \u001b[39misinstance\u001b[39;49m(data_list[\u001b[39m0\u001b[39;49m], Batch),\n\u001b[1;32m     98\u001b[0m         follow_batch\u001b[39m=\u001b[39;49mfollow_batch,\n\u001b[1;32m     99\u001b[0m         exclude_keys\u001b[39m=\u001b[39;49mexclude_keys,\n\u001b[1;32m    100\u001b[0m     )\n\u001b[1;32m    102\u001b[0m     batch\u001b[39m.\u001b[39m_num_graphs \u001b[39m=\u001b[39m \u001b[39mlen\u001b[39m(data_list)\n\u001b[1;32m    103\u001b[0m     batch\u001b[39m.\u001b[39m_slice_dict \u001b[39m=\u001b[39m slice_dict\n",
      "File \u001b[0;32m~/miniconda3/envs/idp/lib/python3.11/site-packages/torch_geometric/data/collate.py:115\u001b[0m, in \u001b[0;36mcollate\u001b[0;34m(cls, data_list, increment, add_batch, follow_batch, exclude_keys)\u001b[0m\n\u001b[1;32m    112\u001b[0m \u001b[39m# In case the storage holds node, we add a top-level batch vector it:\u001b[39;00m\n\u001b[1;32m    113\u001b[0m \u001b[39mif\u001b[39;00m (add_batch \u001b[39mand\u001b[39;00m \u001b[39misinstance\u001b[39m(stores[\u001b[39m0\u001b[39m], NodeStorage)\n\u001b[1;32m    114\u001b[0m         \u001b[39mand\u001b[39;00m stores[\u001b[39m0\u001b[39m]\u001b[39m.\u001b[39mcan_infer_num_nodes):\n\u001b[0;32m--> 115\u001b[0m     repeats \u001b[39m=\u001b[39m [store\u001b[39m.\u001b[39;49mnum_nodes \u001b[39mfor\u001b[39;49;00m store \u001b[39min\u001b[39;49;00m stores]\n\u001b[1;32m    116\u001b[0m     out_store\u001b[39m.\u001b[39mbatch \u001b[39m=\u001b[39m repeat_interleave(repeats, device\u001b[39m=\u001b[39mdevice)\n\u001b[1;32m    117\u001b[0m     out_store\u001b[39m.\u001b[39mptr \u001b[39m=\u001b[39m cumsum(torch\u001b[39m.\u001b[39mtensor(repeats, device\u001b[39m=\u001b[39mdevice))\n",
      "File \u001b[0;32m~/miniconda3/envs/idp/lib/python3.11/site-packages/torch_geometric/data/collate.py:115\u001b[0m, in \u001b[0;36m<listcomp>\u001b[0;34m(.0)\u001b[0m\n\u001b[1;32m    112\u001b[0m \u001b[39m# In case the storage holds node, we add a top-level batch vector it:\u001b[39;00m\n\u001b[1;32m    113\u001b[0m \u001b[39mif\u001b[39;00m (add_batch \u001b[39mand\u001b[39;00m \u001b[39misinstance\u001b[39m(stores[\u001b[39m0\u001b[39m], NodeStorage)\n\u001b[1;32m    114\u001b[0m         \u001b[39mand\u001b[39;00m stores[\u001b[39m0\u001b[39m]\u001b[39m.\u001b[39mcan_infer_num_nodes):\n\u001b[0;32m--> 115\u001b[0m     repeats \u001b[39m=\u001b[39m [store\u001b[39m.\u001b[39;49mnum_nodes \u001b[39mfor\u001b[39;00m store \u001b[39min\u001b[39;00m stores]\n\u001b[1;32m    116\u001b[0m     out_store\u001b[39m.\u001b[39mbatch \u001b[39m=\u001b[39m repeat_interleave(repeats, device\u001b[39m=\u001b[39mdevice)\n\u001b[1;32m    117\u001b[0m     out_store\u001b[39m.\u001b[39mptr \u001b[39m=\u001b[39m cumsum(torch\u001b[39m.\u001b[39mtensor(repeats, device\u001b[39m=\u001b[39mdevice))\n",
      "File \u001b[0;32m~/miniconda3/envs/idp/lib/python3.11/site-packages/torch_geometric/data/storage.py:307\u001b[0m, in \u001b[0;36mNodeStorage.num_nodes\u001b[0;34m(self)\u001b[0m\n\u001b[1;32m    305\u001b[0m \u001b[39mfor\u001b[39;00m key, value \u001b[39min\u001b[39;00m \u001b[39mself\u001b[39m\u001b[39m.\u001b[39mitems():\n\u001b[1;32m    306\u001b[0m     \u001b[39mif\u001b[39;00m \u001b[39misinstance\u001b[39m(value, Tensor) \u001b[39mand\u001b[39;00m key \u001b[39min\u001b[39;00m N_KEYS:\n\u001b[0;32m--> 307\u001b[0m         cat_dim \u001b[39m=\u001b[39m \u001b[39mself\u001b[39;49m\u001b[39m.\u001b[39;49m_parent()\u001b[39m.\u001b[39m__cat_dim__(key, value, \u001b[39mself\u001b[39m)\n\u001b[1;32m    308\u001b[0m         \u001b[39mreturn\u001b[39;00m value\u001b[39m.\u001b[39msize(cat_dim)\n\u001b[1;32m    309\u001b[0m     \u001b[39mif\u001b[39;00m \u001b[39misinstance\u001b[39m(value, np\u001b[39m.\u001b[39mndarray) \u001b[39mand\u001b[39;00m key \u001b[39min\u001b[39;00m N_KEYS:\n",
      "\u001b[0;31mKeyboardInterrupt\u001b[0m: "
=======
      "Training...\n"
     ]
    },
    {
     "name": "stderr",
     "output_type": "stream",
     "text": [
      " 10%|█         | 1/10 [00:25<03:51, 25.72s/it]"
>>>>>>> a29cb4ab
     ]
    }
   ],
   "source": [
    "from torch_geometric.loader import DataLoader\n",
    "from torch.utils.tensorboard import SummaryWriter\n",
    "from tqdm import tqdm\n",
    "\n",
    "model = GCN(num_node_features=dataset.num_node_features, num_targets=dataset.num_classes).to(device)\n",
    "\n",
    "#total_params = sum(p.numel() for p in model.parameters())\n",
    "#print(f\"Total number of parameters is: {total_params}\")\n",
    "\n",
    "optimizer = torch.optim.Adam(model.parameters(), lr=0.01, weight_decay=0)\n",
<<<<<<< HEAD
    "train_loader = DataLoader(dataset_train, batch_size=128, shuffle=True)\n",
    "epochs = 100\n",
=======
    "train_loader = DataLoader(train_dataset, batch_size=128, shuffle=True)\n",
    "epochs = 10\n",
>>>>>>> a29cb4ab
    "\n",
    "writer = SummaryWriter()\n",
    "\n",
    "print(\"Training...\")\n",
    "model.train()\n",
    "for epoch in tqdm(range(epochs)):\n",
    "    epoch_train_loss = 0\n",
    "    for batch in train_loader:\n",
    "        optimizer.zero_grad()\n",
    "        sample = batch.to(device)\n",
    "        model_output = model(sample)\n",
    "        loss = F.mse_loss(model_output, sample.y)\n",
    "        epoch_train_loss += loss.item()\n",
    "        loss.backward()\n",
    "        optimizer.step()\n",
    "\n",
    "    epoch_train_loss /= len(train_loader.dataset)\n",
    "    writer.add_scalar('Loss/train', epoch_train_loss, epoch)"
   ]
  }
 ],
 "metadata": {
  "kernelspec": {
   "display_name": "idp",
   "language": "python",
   "name": "python3"
  },
  "language_info": {
   "codemirror_mode": {
    "name": "ipython",
    "version": 3
   },
   "file_extension": ".py",
   "mimetype": "text/x-python",
   "name": "python",
   "nbconvert_exporter": "python",
   "pygments_lexer": "ipython3",
   "version": "3.11.5"
  }
 },
 "nbformat": 4,
 "nbformat_minor": 2
}<|MERGE_RESOLUTION|>--- conflicted
+++ resolved
@@ -30,14 +30,7 @@
     "dataset = QM9(root=\"./data\", transform=transform)\n",
     "train_dataset, val_dataset = random_split(dataset=dataset, lengths=[0.9, 0.1], generator=generator)\n",
     "\n",
-<<<<<<< HEAD
-    "#print(f\"HOMO mean = {dataset.mean(2)}\")\n",
-    "#print(f\"LUMO mean = {dataset.mean(3)}\")\n",
-    "\n",
-    "train_set_size = int(len(dataset) * 0.9)\n",
-=======
     "# TODO: validation set property prediction performance (Mean, with norm, without norm)(MAE, MSE)\n",
->>>>>>> a29cb4ab
     "\n",
     "#print(f\"HOMO mean = {dataset.mean(2)}\")\n",
     "#print(f\"LUMO mean = {dataset.mean(3)}\")\n"
@@ -47,116 +40,6 @@
    "cell_type": "code",
    "execution_count": 2,
    "metadata": {},
-<<<<<<< HEAD
-   "outputs": [
-    {
-     "data": {
-      "text/plain": [
-       "tensor([[0., 0., 1., 0., 0., 7., 0., 0., 0., 0., 3.],\n",
-       "        [1., 0., 0., 0., 0., 1., 0., 0., 0., 0., 0.],\n",
-       "        [1., 0., 0., 0., 0., 1., 0., 0., 0., 0., 0.],\n",
-       "        [1., 0., 0., 0., 0., 1., 0., 0., 0., 0., 0.]])"
-      ]
-     },
-     "execution_count": 2,
-     "metadata": {},
-     "output_type": "execute_result"
-    }
-   ],
-   "source": [
-    "qm9_sample.x"
-   ]
-  },
-  {
-   "cell_type": "code",
-   "execution_count": 3,
-   "metadata": {},
-   "outputs": [
-    {
-     "data": {
-      "text/plain": [
-       "'[H]N([H])[H]'"
-      ]
-     },
-     "execution_count": 3,
-     "metadata": {},
-     "output_type": "execute_result"
-    }
-   ],
-   "source": [
-    "qm9_sample.smiles"
-   ]
-  },
-  {
-   "cell_type": "code",
-   "execution_count": 3,
-   "metadata": {},
-   "outputs": [
-    {
-     "name": "stdout",
-     "output_type": "stream",
-     "text": [
-      "QM9 Dataset Size = 117747\n"
-     ]
-    },
-    {
-     "ename": "KeyboardInterrupt",
-     "evalue": "",
-     "output_type": "error",
-     "traceback": [
-      "\u001b[0;31m---------------------------------------------------------------------------\u001b[0m",
-      "\u001b[0;31mKeyboardInterrupt\u001b[0m                         Traceback (most recent call last)",
-      "\u001b[1;32m/home/sven/workspace/idp_generative_modeling/torch_geo_qm9.ipynb Cell 5\u001b[0m line \u001b[0;36m2\n\u001b[1;32m      <a href='vscode-notebook-cell://wsl%2Bubuntu/home/sven/workspace/idp_generative_modeling/torch_geo_qm9.ipynb#W5sdnNjb2RlLXJlbW90ZQ%3D%3D?line=0'>1</a>\u001b[0m \u001b[39mprint\u001b[39m(\u001b[39mf\u001b[39m\u001b[39m\"\u001b[39m\u001b[39mQM9 Dataset Size = \u001b[39m\u001b[39m{\u001b[39;00m\u001b[39mlen\u001b[39m(dataset_train)\u001b[39m}\u001b[39;00m\u001b[39m\"\u001b[39m)\n\u001b[0;32m----> <a href='vscode-notebook-cell://wsl%2Bubuntu/home/sven/workspace/idp_generative_modeling/torch_geo_qm9.ipynb#W5sdnNjb2RlLXJlbW90ZQ%3D%3D?line=1'>2</a>\u001b[0m \u001b[39mprint\u001b[39m(\u001b[39mf\u001b[39m\u001b[39m\"\u001b[39m\u001b[39mQM9 Number of Target Attributes = \u001b[39m\u001b[39m{\u001b[39;00mdataset_train\u001b[39m.\u001b[39;49mnum_classes\u001b[39m}\u001b[39;00m\u001b[39m\"\u001b[39m)\n\u001b[1;32m      <a href='vscode-notebook-cell://wsl%2Bubuntu/home/sven/workspace/idp_generative_modeling/torch_geo_qm9.ipynb#W5sdnNjb2RlLXJlbW90ZQ%3D%3D?line=2'>3</a>\u001b[0m \u001b[39mprint\u001b[39m(\u001b[39mf\u001b[39m\u001b[39m\"\u001b[39m\u001b[39mQM9 Number of Node features = \u001b[39m\u001b[39m{\u001b[39;00mdataset_train\u001b[39m.\u001b[39mnum_node_features\u001b[39m}\u001b[39;00m\u001b[39m\"\u001b[39m)\n\u001b[1;32m      <a href='vscode-notebook-cell://wsl%2Bubuntu/home/sven/workspace/idp_generative_modeling/torch_geo_qm9.ipynb#W5sdnNjb2RlLXJlbW90ZQ%3D%3D?line=3'>4</a>\u001b[0m qm9_sample\u001b[39m.\u001b[39mis_undirected()\n",
-      "File \u001b[0;32m~/miniconda3/envs/idp/lib/python3.11/site-packages/torch_geometric/data/in_memory_dataset.py:85\u001b[0m, in \u001b[0;36mInMemoryDataset.num_classes\u001b[0;34m(self)\u001b[0m\n\u001b[1;32m     83\u001b[0m \u001b[39mif\u001b[39;00m \u001b[39mself\u001b[39m\u001b[39m.\u001b[39mtransform \u001b[39mis\u001b[39;00m \u001b[39mNone\u001b[39;00m:\n\u001b[1;32m     84\u001b[0m     \u001b[39mreturn\u001b[39;00m \u001b[39mself\u001b[39m\u001b[39m.\u001b[39m_infer_num_classes(\u001b[39mself\u001b[39m\u001b[39m.\u001b[39m_data\u001b[39m.\u001b[39my)\n\u001b[0;32m---> 85\u001b[0m \u001b[39mreturn\u001b[39;00m \u001b[39msuper\u001b[39;49m()\u001b[39m.\u001b[39;49mnum_classes\n",
-      "File \u001b[0;32m~/miniconda3/envs/idp/lib/python3.11/site-packages/torch_geometric/data/dataset.py:164\u001b[0m, in \u001b[0;36mDataset.num_classes\u001b[0;34m(self)\u001b[0m\n\u001b[1;32m    159\u001b[0m \u001b[39m\u001b[39m\u001b[39mr\u001b[39m\u001b[39m\"\"\"Returns the number of classes in the dataset.\"\"\"\u001b[39;00m\n\u001b[1;32m    160\u001b[0m \u001b[39m# We iterate over the dataset and collect all labels to determine the\u001b[39;00m\n\u001b[1;32m    161\u001b[0m \u001b[39m# maximum number of classes. Importantly, in rare cases, `__getitem__`\u001b[39;00m\n\u001b[1;32m    162\u001b[0m \u001b[39m# may produce a tuple of data objects (e.g., when used in combination\u001b[39;00m\n\u001b[1;32m    163\u001b[0m \u001b[39m# with `RandomLinkSplit`, so we take care of this case here as well:\u001b[39;00m\n\u001b[0;32m--> 164\u001b[0m data_list \u001b[39m=\u001b[39m _get_flattened_data_list([data \u001b[39mfor\u001b[39;49;00m data \u001b[39min\u001b[39;49;00m \u001b[39mself\u001b[39;49m])\n\u001b[1;32m    165\u001b[0m y \u001b[39m=\u001b[39m torch\u001b[39m.\u001b[39mcat([data\u001b[39m.\u001b[39my \u001b[39mfor\u001b[39;00m data \u001b[39min\u001b[39;00m data_list \u001b[39mif\u001b[39;00m \u001b[39m'\u001b[39m\u001b[39my\u001b[39m\u001b[39m'\u001b[39m \u001b[39min\u001b[39;00m data], dim\u001b[39m=\u001b[39m\u001b[39m0\u001b[39m)\n\u001b[1;32m    167\u001b[0m \u001b[39m# Do not fill cache for `InMemoryDataset`:\u001b[39;00m\n",
-      "File \u001b[0;32m~/miniconda3/envs/idp/lib/python3.11/site-packages/torch_geometric/data/dataset.py:164\u001b[0m, in \u001b[0;36m<listcomp>\u001b[0;34m(.0)\u001b[0m\n\u001b[1;32m    159\u001b[0m \u001b[39m\u001b[39m\u001b[39mr\u001b[39m\u001b[39m\"\"\"Returns the number of classes in the dataset.\"\"\"\u001b[39;00m\n\u001b[1;32m    160\u001b[0m \u001b[39m# We iterate over the dataset and collect all labels to determine the\u001b[39;00m\n\u001b[1;32m    161\u001b[0m \u001b[39m# maximum number of classes. Importantly, in rare cases, `__getitem__`\u001b[39;00m\n\u001b[1;32m    162\u001b[0m \u001b[39m# may produce a tuple of data objects (e.g., when used in combination\u001b[39;00m\n\u001b[1;32m    163\u001b[0m \u001b[39m# with `RandomLinkSplit`, so we take care of this case here as well:\u001b[39;00m\n\u001b[0;32m--> 164\u001b[0m data_list \u001b[39m=\u001b[39m _get_flattened_data_list([data \u001b[39mfor\u001b[39;49;00m data \u001b[39min\u001b[39;49;00m \u001b[39mself\u001b[39;49m])\n\u001b[1;32m    165\u001b[0m y \u001b[39m=\u001b[39m torch\u001b[39m.\u001b[39mcat([data\u001b[39m.\u001b[39my \u001b[39mfor\u001b[39;00m data \u001b[39min\u001b[39;00m data_list \u001b[39mif\u001b[39;00m \u001b[39m'\u001b[39m\u001b[39my\u001b[39m\u001b[39m'\u001b[39m \u001b[39min\u001b[39;00m data], dim\u001b[39m=\u001b[39m\u001b[39m0\u001b[39m)\n\u001b[1;32m    167\u001b[0m \u001b[39m# Do not fill cache for `InMemoryDataset`:\u001b[39;00m\n",
-      "File \u001b[0;32m~/miniconda3/envs/idp/lib/python3.11/site-packages/torch_geometric/data/dataset.py:264\u001b[0m, in \u001b[0;36mDataset.__getitem__\u001b[0;34m(self, idx)\u001b[0m\n\u001b[1;32m    259\u001b[0m \u001b[39mif\u001b[39;00m (\u001b[39misinstance\u001b[39m(idx, (\u001b[39mint\u001b[39m, np\u001b[39m.\u001b[39minteger))\n\u001b[1;32m    260\u001b[0m         \u001b[39mor\u001b[39;00m (\u001b[39misinstance\u001b[39m(idx, Tensor) \u001b[39mand\u001b[39;00m idx\u001b[39m.\u001b[39mdim() \u001b[39m==\u001b[39m \u001b[39m0\u001b[39m)\n\u001b[1;32m    261\u001b[0m         \u001b[39mor\u001b[39;00m (\u001b[39misinstance\u001b[39m(idx, np\u001b[39m.\u001b[39mndarray) \u001b[39mand\u001b[39;00m np\u001b[39m.\u001b[39misscalar(idx))):\n\u001b[1;32m    263\u001b[0m     data \u001b[39m=\u001b[39m \u001b[39mself\u001b[39m\u001b[39m.\u001b[39mget(\u001b[39mself\u001b[39m\u001b[39m.\u001b[39mindices()[idx])\n\u001b[0;32m--> 264\u001b[0m     data \u001b[39m=\u001b[39m data \u001b[39mif\u001b[39;00m \u001b[39mself\u001b[39m\u001b[39m.\u001b[39mtransform \u001b[39mis\u001b[39;00m \u001b[39mNone\u001b[39;00m \u001b[39melse\u001b[39;00m \u001b[39mself\u001b[39;49m\u001b[39m.\u001b[39;49mtransform(data)\n\u001b[1;32m    265\u001b[0m     \u001b[39mreturn\u001b[39;00m data\n\u001b[1;32m    267\u001b[0m \u001b[39melse\u001b[39;00m:\n",
-      "File \u001b[0;32m~/miniconda3/envs/idp/lib/python3.11/site-packages/torch_geometric/transforms/base_transform.py:32\u001b[0m, in \u001b[0;36mBaseTransform.__call__\u001b[0;34m(self, data)\u001b[0m\n\u001b[1;32m     30\u001b[0m \u001b[39mdef\u001b[39;00m \u001b[39m__call__\u001b[39m(\u001b[39mself\u001b[39m, data: Any) \u001b[39m-\u001b[39m\u001b[39m>\u001b[39m Any:\n\u001b[1;32m     31\u001b[0m     \u001b[39m# Shallow-copy the data so that we prevent in-place data modification.\u001b[39;00m\n\u001b[0;32m---> 32\u001b[0m     \u001b[39mreturn\u001b[39;00m \u001b[39mself\u001b[39;49m\u001b[39m.\u001b[39;49mforward(copy\u001b[39m.\u001b[39;49mcopy(data))\n",
-      "File \u001b[0;32m~/miniconda3/envs/idp/lib/python3.11/site-packages/torch_geometric/transforms/compose.py:24\u001b[0m, in \u001b[0;36mCompose.forward\u001b[0;34m(self, data)\u001b[0m\n\u001b[1;32m     22\u001b[0m         data \u001b[39m=\u001b[39m [transform(d) \u001b[39mfor\u001b[39;00m d \u001b[39min\u001b[39;00m data]\n\u001b[1;32m     23\u001b[0m     \u001b[39melse\u001b[39;00m:\n\u001b[0;32m---> 24\u001b[0m         data \u001b[39m=\u001b[39m transform(data)\n\u001b[1;32m     25\u001b[0m \u001b[39mreturn\u001b[39;00m data\n",
-      "File \u001b[0;32m~/miniconda3/envs/idp/lib/python3.11/site-packages/torch_geometric/transforms/base_transform.py:32\u001b[0m, in \u001b[0;36mBaseTransform.__call__\u001b[0;34m(self, data)\u001b[0m\n\u001b[1;32m     30\u001b[0m \u001b[39mdef\u001b[39;00m \u001b[39m__call__\u001b[39m(\u001b[39mself\u001b[39m, data: Any) \u001b[39m-\u001b[39m\u001b[39m>\u001b[39m Any:\n\u001b[1;32m     31\u001b[0m     \u001b[39m# Shallow-copy the data so that we prevent in-place data modification.\u001b[39;00m\n\u001b[0;32m---> 32\u001b[0m     \u001b[39mreturn\u001b[39;00m \u001b[39mself\u001b[39;49m\u001b[39m.\u001b[39;49mforward(copy\u001b[39m.\u001b[39;49mcopy(data))\n",
-      "File \u001b[0;32m~/miniconda3/envs/idp/lib/python3.11/site-packages/torch_geometric/transforms/normalize_features.py:29\u001b[0m, in \u001b[0;36mNormalizeFeatures.forward\u001b[0;34m(self, data)\u001b[0m\n\u001b[1;32m     27\u001b[0m             value \u001b[39m=\u001b[39m value \u001b[39m-\u001b[39m value\u001b[39m.\u001b[39mmin()\n\u001b[1;32m     28\u001b[0m             value\u001b[39m.\u001b[39mdiv_(value\u001b[39m.\u001b[39msum(dim\u001b[39m=\u001b[39m\u001b[39m-\u001b[39m\u001b[39m1\u001b[39m, keepdim\u001b[39m=\u001b[39m\u001b[39mTrue\u001b[39;00m)\u001b[39m.\u001b[39mclamp_(\u001b[39mmin\u001b[39m\u001b[39m=\u001b[39m\u001b[39m1.\u001b[39m))\n\u001b[0;32m---> 29\u001b[0m             store[key] \u001b[39m=\u001b[39m value\n\u001b[1;32m     30\u001b[0m \u001b[39mreturn\u001b[39;00m data\n",
-      "File \u001b[0;32m~/miniconda3/envs/idp/lib/python3.11/site-packages/torch_geometric/data/storage.py:114\u001b[0m, in \u001b[0;36mBaseStorage.__setitem__\u001b[0;34m(self, key, value)\u001b[0m\n\u001b[1;32m    113\u001b[0m \u001b[39mdef\u001b[39;00m \u001b[39m__setitem__\u001b[39m(\u001b[39mself\u001b[39m, key: \u001b[39mstr\u001b[39m, value: Any):\n\u001b[0;32m--> 114\u001b[0m     \u001b[39mself\u001b[39;49m\u001b[39m.\u001b[39;49m_pop_cache(key)\n\u001b[1;32m    115\u001b[0m     \u001b[39mif\u001b[39;00m value \u001b[39mis\u001b[39;00m \u001b[39mNone\u001b[39;00m \u001b[39mand\u001b[39;00m key \u001b[39min\u001b[39;00m \u001b[39mself\u001b[39m\u001b[39m.\u001b[39m_mapping:\n\u001b[1;32m    116\u001b[0m         \u001b[39mdel\u001b[39;00m \u001b[39mself\u001b[39m\u001b[39m.\u001b[39m_mapping[key]\n",
-      "File \u001b[0;32m~/miniconda3/envs/idp/lib/python3.11/site-packages/torch_geometric/data/storage.py:73\u001b[0m, in \u001b[0;36mBaseStorage._pop_cache\u001b[0;34m(self, key)\u001b[0m\n\u001b[1;32m     69\u001b[0m \u001b[39m@property\u001b[39m\n\u001b[1;32m     70\u001b[0m \u001b[39mdef\u001b[39;00m \u001b[39m_key\u001b[39m(\u001b[39mself\u001b[39m) \u001b[39m-\u001b[39m\u001b[39m>\u001b[39m Any:\n\u001b[1;32m     71\u001b[0m     \u001b[39mreturn\u001b[39;00m \u001b[39mNone\u001b[39;00m\n\u001b[0;32m---> 73\u001b[0m \u001b[39mdef\u001b[39;00m \u001b[39m_pop_cache\u001b[39m(\u001b[39mself\u001b[39m, key: \u001b[39mstr\u001b[39m):\n\u001b[1;32m     74\u001b[0m     \u001b[39mfor\u001b[39;00m cache \u001b[39min\u001b[39;00m \u001b[39mgetattr\u001b[39m(\u001b[39mself\u001b[39m, \u001b[39m'\u001b[39m\u001b[39m_cached_attr\u001b[39m\u001b[39m'\u001b[39m, {})\u001b[39m.\u001b[39mvalues():\n\u001b[1;32m     75\u001b[0m         cache\u001b[39m.\u001b[39mdiscard(key)\n",
-      "\u001b[0;31mKeyboardInterrupt\u001b[0m: "
-     ]
-    }
-   ],
-   "source": [
-    "print(f\"QM9 Dataset Size = {len(dataset_train)}\")\n",
-    "print(f\"QM9 Number of Target Attributes = {dataset_train.num_classes}\")\n",
-    "print(f\"QM9 Number of Node features = {dataset_train.num_node_features}\")"
-   ]
-  },
-  {
-   "cell_type": "code",
-   "execution_count": 4,
-   "metadata": {},
-   "outputs": [
-    {
-     "data": {
-      "text/plain": [
-       "tensor([[0., 0., 1., 0., 0., 7., 0., 0., 0., 0., 3.],\n",
-       "        [1., 0., 0., 0., 0., 1., 0., 0., 0., 0., 0.],\n",
-       "        [1., 0., 0., 0., 0., 1., 0., 0., 0., 0., 0.],\n",
-       "        [1., 0., 0., 0., 0., 1., 0., 0., 0., 0., 0.]])"
-      ]
-     },
-     "execution_count": 4,
-     "metadata": {},
-     "output_type": "execute_result"
-    }
-   ],
-   "source": [
-    "# Node attributes (AtomID, ???) TODO\n",
-    "qm9_sample.x"
-   ]
-  },
-  {
-   "cell_type": "code",
-   "execution_count": 2,
-   "metadata": {},
-=======
->>>>>>> a29cb4ab
    "outputs": [],
    "source": [
     "import torch\n",
@@ -185,40 +68,13 @@
   },
   {
    "cell_type": "code",
-<<<<<<< HEAD
-   "execution_count": 3,
-=======
    "execution_count": 5,
->>>>>>> a29cb4ab
    "metadata": {},
    "outputs": [
     {
      "name": "stderr",
      "output_type": "stream",
      "text": [
-<<<<<<< HEAD
-      "  2%|▏         | 2/100 [01:28<1:12:01, 44.09s/it]\n"
-     ]
-    },
-    {
-     "ename": "KeyboardInterrupt",
-     "evalue": "",
-     "output_type": "error",
-     "traceback": [
-      "\u001b[0;31m---------------------------------------------------------------------------\u001b[0m",
-      "\u001b[0;31mKeyboardInterrupt\u001b[0m                         Traceback (most recent call last)",
-      "\u001b[1;32m/home/sven/workspace/idp_generative_modeling/torch_geo_qm9.ipynb Cell 11\u001b[0m line \u001b[0;36m1\n\u001b[1;32m     <a href='vscode-notebook-cell://wsl%2Bubuntu/home/sven/workspace/idp_generative_modeling/torch_geo_qm9.ipynb#X13sdnNjb2RlLXJlbW90ZQ%3D%3D?line=16'>17</a>\u001b[0m \u001b[39mfor\u001b[39;00m epoch \u001b[39min\u001b[39;00m tqdm(\u001b[39mrange\u001b[39m(epochs)):\n\u001b[1;32m     <a href='vscode-notebook-cell://wsl%2Bubuntu/home/sven/workspace/idp_generative_modeling/torch_geo_qm9.ipynb#X13sdnNjb2RlLXJlbW90ZQ%3D%3D?line=17'>18</a>\u001b[0m     epoch_train_loss \u001b[39m=\u001b[39m \u001b[39m0\u001b[39m\n\u001b[0;32m---> <a href='vscode-notebook-cell://wsl%2Bubuntu/home/sven/workspace/idp_generative_modeling/torch_geo_qm9.ipynb#X13sdnNjb2RlLXJlbW90ZQ%3D%3D?line=18'>19</a>\u001b[0m     \u001b[39mfor\u001b[39;49;00m batch \u001b[39min\u001b[39;49;00m train_loader:\n\u001b[1;32m     <a href='vscode-notebook-cell://wsl%2Bubuntu/home/sven/workspace/idp_generative_modeling/torch_geo_qm9.ipynb#X13sdnNjb2RlLXJlbW90ZQ%3D%3D?line=19'>20</a>\u001b[0m         optimizer\u001b[39m.\u001b[39;49mzero_grad()\n\u001b[1;32m     <a href='vscode-notebook-cell://wsl%2Bubuntu/home/sven/workspace/idp_generative_modeling/torch_geo_qm9.ipynb#X13sdnNjb2RlLXJlbW90ZQ%3D%3D?line=20'>21</a>\u001b[0m         sample \u001b[39m=\u001b[39;49m batch\u001b[39m.\u001b[39;49mto(device)\n",
-      "File \u001b[0;32m~/miniconda3/envs/idp/lib/python3.11/site-packages/torch/utils/data/dataloader.py:630\u001b[0m, in \u001b[0;36m_BaseDataLoaderIter.__next__\u001b[0;34m(self)\u001b[0m\n\u001b[1;32m    627\u001b[0m \u001b[39mif\u001b[39;00m \u001b[39mself\u001b[39m\u001b[39m.\u001b[39m_sampler_iter \u001b[39mis\u001b[39;00m \u001b[39mNone\u001b[39;00m:\n\u001b[1;32m    628\u001b[0m     \u001b[39m# TODO(https://github.com/pytorch/pytorch/issues/76750)\u001b[39;00m\n\u001b[1;32m    629\u001b[0m     \u001b[39mself\u001b[39m\u001b[39m.\u001b[39m_reset()  \u001b[39m# type: ignore[call-arg]\u001b[39;00m\n\u001b[0;32m--> 630\u001b[0m data \u001b[39m=\u001b[39m \u001b[39mself\u001b[39;49m\u001b[39m.\u001b[39;49m_next_data()\n\u001b[1;32m    631\u001b[0m \u001b[39mself\u001b[39m\u001b[39m.\u001b[39m_num_yielded \u001b[39m+\u001b[39m\u001b[39m=\u001b[39m \u001b[39m1\u001b[39m\n\u001b[1;32m    632\u001b[0m \u001b[39mif\u001b[39;00m \u001b[39mself\u001b[39m\u001b[39m.\u001b[39m_dataset_kind \u001b[39m==\u001b[39m _DatasetKind\u001b[39m.\u001b[39mIterable \u001b[39mand\u001b[39;00m \\\n\u001b[1;32m    633\u001b[0m         \u001b[39mself\u001b[39m\u001b[39m.\u001b[39m_IterableDataset_len_called \u001b[39mis\u001b[39;00m \u001b[39mnot\u001b[39;00m \u001b[39mNone\u001b[39;00m \u001b[39mand\u001b[39;00m \\\n\u001b[1;32m    634\u001b[0m         \u001b[39mself\u001b[39m\u001b[39m.\u001b[39m_num_yielded \u001b[39m>\u001b[39m \u001b[39mself\u001b[39m\u001b[39m.\u001b[39m_IterableDataset_len_called:\n",
-      "File \u001b[0;32m~/miniconda3/envs/idp/lib/python3.11/site-packages/torch/utils/data/dataloader.py:674\u001b[0m, in \u001b[0;36m_SingleProcessDataLoaderIter._next_data\u001b[0;34m(self)\u001b[0m\n\u001b[1;32m    672\u001b[0m \u001b[39mdef\u001b[39;00m \u001b[39m_next_data\u001b[39m(\u001b[39mself\u001b[39m):\n\u001b[1;32m    673\u001b[0m     index \u001b[39m=\u001b[39m \u001b[39mself\u001b[39m\u001b[39m.\u001b[39m_next_index()  \u001b[39m# may raise StopIteration\u001b[39;00m\n\u001b[0;32m--> 674\u001b[0m     data \u001b[39m=\u001b[39m \u001b[39mself\u001b[39;49m\u001b[39m.\u001b[39;49m_dataset_fetcher\u001b[39m.\u001b[39;49mfetch(index)  \u001b[39m# may raise StopIteration\u001b[39;00m\n\u001b[1;32m    675\u001b[0m     \u001b[39mif\u001b[39;00m \u001b[39mself\u001b[39m\u001b[39m.\u001b[39m_pin_memory:\n\u001b[1;32m    676\u001b[0m         data \u001b[39m=\u001b[39m _utils\u001b[39m.\u001b[39mpin_memory\u001b[39m.\u001b[39mpin_memory(data, \u001b[39mself\u001b[39m\u001b[39m.\u001b[39m_pin_memory_device)\n",
-      "File \u001b[0;32m~/miniconda3/envs/idp/lib/python3.11/site-packages/torch/utils/data/_utils/fetch.py:54\u001b[0m, in \u001b[0;36m_MapDatasetFetcher.fetch\u001b[0;34m(self, possibly_batched_index)\u001b[0m\n\u001b[1;32m     52\u001b[0m \u001b[39melse\u001b[39;00m:\n\u001b[1;32m     53\u001b[0m     data \u001b[39m=\u001b[39m \u001b[39mself\u001b[39m\u001b[39m.\u001b[39mdataset[possibly_batched_index]\n\u001b[0;32m---> 54\u001b[0m \u001b[39mreturn\u001b[39;00m \u001b[39mself\u001b[39;49m\u001b[39m.\u001b[39;49mcollate_fn(data)\n",
-      "File \u001b[0;32m~/miniconda3/envs/idp/lib/python3.11/site-packages/torch_geometric/loader/dataloader.py:55\u001b[0m, in \u001b[0;36mCollater.collate_fn\u001b[0;34m(self, batch)\u001b[0m\n\u001b[1;32m     53\u001b[0m \u001b[39mif\u001b[39;00m \u001b[39misinstance\u001b[39m(\u001b[39mself\u001b[39m\u001b[39m.\u001b[39mdataset, OnDiskDataset):\n\u001b[1;32m     54\u001b[0m     \u001b[39mreturn\u001b[39;00m \u001b[39mself\u001b[39m(\u001b[39mself\u001b[39m\u001b[39m.\u001b[39mdataset\u001b[39m.\u001b[39mmulti_get(batch))\n\u001b[0;32m---> 55\u001b[0m \u001b[39mreturn\u001b[39;00m \u001b[39mself\u001b[39;49m(batch)\n",
-      "File \u001b[0;32m~/miniconda3/envs/idp/lib/python3.11/site-packages/torch_geometric/loader/dataloader.py:28\u001b[0m, in \u001b[0;36mCollater.__call__\u001b[0;34m(self, batch)\u001b[0m\n\u001b[1;32m     26\u001b[0m elem \u001b[39m=\u001b[39m batch[\u001b[39m0\u001b[39m]\n\u001b[1;32m     27\u001b[0m \u001b[39mif\u001b[39;00m \u001b[39misinstance\u001b[39m(elem, BaseData):\n\u001b[0;32m---> 28\u001b[0m     \u001b[39mreturn\u001b[39;00m Batch\u001b[39m.\u001b[39;49mfrom_data_list(\n\u001b[1;32m     29\u001b[0m         batch,\n\u001b[1;32m     30\u001b[0m         follow_batch\u001b[39m=\u001b[39;49m\u001b[39mself\u001b[39;49m\u001b[39m.\u001b[39;49mfollow_batch,\n\u001b[1;32m     31\u001b[0m         exclude_keys\u001b[39m=\u001b[39;49m\u001b[39mself\u001b[39;49m\u001b[39m.\u001b[39;49mexclude_keys,\n\u001b[1;32m     32\u001b[0m     )\n\u001b[1;32m     33\u001b[0m \u001b[39melif\u001b[39;00m \u001b[39misinstance\u001b[39m(elem, torch\u001b[39m.\u001b[39mTensor):\n\u001b[1;32m     34\u001b[0m     \u001b[39mreturn\u001b[39;00m default_collate(batch)\n",
-      "File \u001b[0;32m~/miniconda3/envs/idp/lib/python3.11/site-packages/torch_geometric/data/batch.py:93\u001b[0m, in \u001b[0;36mBatch.from_data_list\u001b[0;34m(cls, data_list, follow_batch, exclude_keys)\u001b[0m\n\u001b[1;32m     81\u001b[0m \u001b[39m@classmethod\u001b[39m\n\u001b[1;32m     82\u001b[0m \u001b[39mdef\u001b[39;00m \u001b[39mfrom_data_list\u001b[39m(\u001b[39mcls\u001b[39m, data_list: List[BaseData],\n\u001b[1;32m     83\u001b[0m                    follow_batch: Optional[List[\u001b[39mstr\u001b[39m]] \u001b[39m=\u001b[39m \u001b[39mNone\u001b[39;00m,\n\u001b[1;32m     84\u001b[0m                    exclude_keys: Optional[List[\u001b[39mstr\u001b[39m]] \u001b[39m=\u001b[39m \u001b[39mNone\u001b[39;00m):\n\u001b[1;32m     85\u001b[0m \u001b[39m    \u001b[39m\u001b[39mr\u001b[39m\u001b[39m\"\"\"Constructs a :class:`~torch_geometric.data.Batch` object from a\u001b[39;00m\n\u001b[1;32m     86\u001b[0m \u001b[39m    Python list of :class:`~torch_geometric.data.Data` or\u001b[39;00m\n\u001b[1;32m     87\u001b[0m \u001b[39m    :class:`~torch_geometric.data.HeteroData` objects.\u001b[39;00m\n\u001b[0;32m   (...)\u001b[0m\n\u001b[1;32m     90\u001b[0m \u001b[39m    :obj:`follow_batch`.\u001b[39;00m\n\u001b[1;32m     91\u001b[0m \u001b[39m    Will exclude any keys given in :obj:`exclude_keys`.\"\"\"\u001b[39;00m\n\u001b[0;32m---> 93\u001b[0m     batch, slice_dict, inc_dict \u001b[39m=\u001b[39m collate(\n\u001b[1;32m     94\u001b[0m         \u001b[39mcls\u001b[39;49m,\n\u001b[1;32m     95\u001b[0m         data_list\u001b[39m=\u001b[39;49mdata_list,\n\u001b[1;32m     96\u001b[0m         increment\u001b[39m=\u001b[39;49m\u001b[39mTrue\u001b[39;49;00m,\n\u001b[1;32m     97\u001b[0m         add_batch\u001b[39m=\u001b[39;49m\u001b[39mnot\u001b[39;49;00m \u001b[39misinstance\u001b[39;49m(data_list[\u001b[39m0\u001b[39;49m], Batch),\n\u001b[1;32m     98\u001b[0m         follow_batch\u001b[39m=\u001b[39;49mfollow_batch,\n\u001b[1;32m     99\u001b[0m         exclude_keys\u001b[39m=\u001b[39;49mexclude_keys,\n\u001b[1;32m    100\u001b[0m     )\n\u001b[1;32m    102\u001b[0m     batch\u001b[39m.\u001b[39m_num_graphs \u001b[39m=\u001b[39m \u001b[39mlen\u001b[39m(data_list)\n\u001b[1;32m    103\u001b[0m     batch\u001b[39m.\u001b[39m_slice_dict \u001b[39m=\u001b[39m slice_dict\n",
-      "File \u001b[0;32m~/miniconda3/envs/idp/lib/python3.11/site-packages/torch_geometric/data/collate.py:115\u001b[0m, in \u001b[0;36mcollate\u001b[0;34m(cls, data_list, increment, add_batch, follow_batch, exclude_keys)\u001b[0m\n\u001b[1;32m    112\u001b[0m \u001b[39m# In case the storage holds node, we add a top-level batch vector it:\u001b[39;00m\n\u001b[1;32m    113\u001b[0m \u001b[39mif\u001b[39;00m (add_batch \u001b[39mand\u001b[39;00m \u001b[39misinstance\u001b[39m(stores[\u001b[39m0\u001b[39m], NodeStorage)\n\u001b[1;32m    114\u001b[0m         \u001b[39mand\u001b[39;00m stores[\u001b[39m0\u001b[39m]\u001b[39m.\u001b[39mcan_infer_num_nodes):\n\u001b[0;32m--> 115\u001b[0m     repeats \u001b[39m=\u001b[39m [store\u001b[39m.\u001b[39;49mnum_nodes \u001b[39mfor\u001b[39;49;00m store \u001b[39min\u001b[39;49;00m stores]\n\u001b[1;32m    116\u001b[0m     out_store\u001b[39m.\u001b[39mbatch \u001b[39m=\u001b[39m repeat_interleave(repeats, device\u001b[39m=\u001b[39mdevice)\n\u001b[1;32m    117\u001b[0m     out_store\u001b[39m.\u001b[39mptr \u001b[39m=\u001b[39m cumsum(torch\u001b[39m.\u001b[39mtensor(repeats, device\u001b[39m=\u001b[39mdevice))\n",
-      "File \u001b[0;32m~/miniconda3/envs/idp/lib/python3.11/site-packages/torch_geometric/data/collate.py:115\u001b[0m, in \u001b[0;36m<listcomp>\u001b[0;34m(.0)\u001b[0m\n\u001b[1;32m    112\u001b[0m \u001b[39m# In case the storage holds node, we add a top-level batch vector it:\u001b[39;00m\n\u001b[1;32m    113\u001b[0m \u001b[39mif\u001b[39;00m (add_batch \u001b[39mand\u001b[39;00m \u001b[39misinstance\u001b[39m(stores[\u001b[39m0\u001b[39m], NodeStorage)\n\u001b[1;32m    114\u001b[0m         \u001b[39mand\u001b[39;00m stores[\u001b[39m0\u001b[39m]\u001b[39m.\u001b[39mcan_infer_num_nodes):\n\u001b[0;32m--> 115\u001b[0m     repeats \u001b[39m=\u001b[39m [store\u001b[39m.\u001b[39;49mnum_nodes \u001b[39mfor\u001b[39;00m store \u001b[39min\u001b[39;00m stores]\n\u001b[1;32m    116\u001b[0m     out_store\u001b[39m.\u001b[39mbatch \u001b[39m=\u001b[39m repeat_interleave(repeats, device\u001b[39m=\u001b[39mdevice)\n\u001b[1;32m    117\u001b[0m     out_store\u001b[39m.\u001b[39mptr \u001b[39m=\u001b[39m cumsum(torch\u001b[39m.\u001b[39mtensor(repeats, device\u001b[39m=\u001b[39mdevice))\n",
-      "File \u001b[0;32m~/miniconda3/envs/idp/lib/python3.11/site-packages/torch_geometric/data/storage.py:307\u001b[0m, in \u001b[0;36mNodeStorage.num_nodes\u001b[0;34m(self)\u001b[0m\n\u001b[1;32m    305\u001b[0m \u001b[39mfor\u001b[39;00m key, value \u001b[39min\u001b[39;00m \u001b[39mself\u001b[39m\u001b[39m.\u001b[39mitems():\n\u001b[1;32m    306\u001b[0m     \u001b[39mif\u001b[39;00m \u001b[39misinstance\u001b[39m(value, Tensor) \u001b[39mand\u001b[39;00m key \u001b[39min\u001b[39;00m N_KEYS:\n\u001b[0;32m--> 307\u001b[0m         cat_dim \u001b[39m=\u001b[39m \u001b[39mself\u001b[39;49m\u001b[39m.\u001b[39;49m_parent()\u001b[39m.\u001b[39m__cat_dim__(key, value, \u001b[39mself\u001b[39m)\n\u001b[1;32m    308\u001b[0m         \u001b[39mreturn\u001b[39;00m value\u001b[39m.\u001b[39msize(cat_dim)\n\u001b[1;32m    309\u001b[0m     \u001b[39mif\u001b[39;00m \u001b[39misinstance\u001b[39m(value, np\u001b[39m.\u001b[39mndarray) \u001b[39mand\u001b[39;00m key \u001b[39min\u001b[39;00m N_KEYS:\n",
-      "\u001b[0;31mKeyboardInterrupt\u001b[0m: "
-=======
       "Training...\n"
      ]
     },
@@ -227,7 +83,6 @@
      "output_type": "stream",
      "text": [
       " 10%|█         | 1/10 [00:25<03:51, 25.72s/it]"
->>>>>>> a29cb4ab
      ]
     }
    ],
@@ -242,13 +97,8 @@
     "#print(f\"Total number of parameters is: {total_params}\")\n",
     "\n",
     "optimizer = torch.optim.Adam(model.parameters(), lr=0.01, weight_decay=0)\n",
-<<<<<<< HEAD
-    "train_loader = DataLoader(dataset_train, batch_size=128, shuffle=True)\n",
-    "epochs = 100\n",
-=======
     "train_loader = DataLoader(train_dataset, batch_size=128, shuffle=True)\n",
     "epochs = 10\n",
->>>>>>> a29cb4ab
     "\n",
     "writer = SummaryWriter()\n",
     "\n",
